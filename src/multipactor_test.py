--- conflicted
+++ resolved
@@ -15,7 +15,6 @@
 """
 from abc import ABCMeta
 from pathlib import Path
-from re import A
 from typing import Sequence
 
 import numpy as np
@@ -289,7 +288,11 @@
         can help see trends.
 
         .. todo::
-            Also show multipactor from global diagnostic
+            Also show from global diagnostic
+
+        .. todo::
+            User should be able to select: reconstructed or measured electric
+            field.
 
         """
         if fig_kw is None:
@@ -329,21 +332,12 @@
         measurement_points.append(self.global_diagnostics)
         return measurement_points
 
-<<<<<<< HEAD
-    def _filter_instruments(
-            self,
-            instrument_class: ABCMeta,
-            measurement_points: Sequence[IMeasurementPoint],
-            instruments_to_ignore: Sequence[Instrument | str] = (),
-    ) -> list[Instrument]:
-=======
     def filter_instruments(
             self,
             instrument_class: ABCMeta,
             measurement_points: Sequence[IMeasurementPoint] | None = None,
             instruments_to_ignore: Sequence[Instrument | str] = (),
             ) -> list[Instrument]:
->>>>>>> 5c19f997
         """Get all instruments of desired class from ``measurement_points``.
 
         But remove the instruments to ignore.
@@ -389,9 +383,9 @@
             instruments_to_ignore: Sequence[Instrument | str] = (),
     ) -> list[Instrument]:
         """Get all instruments of type ``instrument_class``."""
-        measurement_points = self._filter_measurement_points(
+        measurement_points = self.filter_measurement_points(
             to_exclude=measurement_points_to_exclude)
-        instruments = self._filter_instruments(
+        instruments = self.filter_instruments(
             instrument_class,
             measurement_points,
             instruments_to_ignore=instruments_to_ignore)
@@ -512,15 +506,7 @@
                                                  self.pick_ups,
                                                  probes_to_ignore)
         assert self.global_diagnostics is not None
-<<<<<<< HEAD
         powers = self.get_instrument(Powers)
-=======
-        powers = self.filter_instruments(Powers,
-                                         [self.global_diagnostics],
-                                         probes_to_ignore)
-        assert len(powers) == 1
-        powers = powers[0]
->>>>>>> 5c19f997
 
         reconstructed = Reconstructed(
             name=name,

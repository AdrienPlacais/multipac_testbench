#!/usr/bin/env python3
# -*- coding: utf-8 -*-
"""Define field probe to measure electric field."""
from multipac_testbench.src.instruments.electric_field.i_electric_field import\
    IElectricField


class FieldProbe(IElectricField):
    """A probe to measure electric field."""

<<<<<<< HEAD
    def __init__(self,
                 *args,
                 g_probe: float | None = None,
                 a_rack: float | None = None,
                 b_rack: float | None = None,
                 **kwargs) -> None:
        r"""Instantiate with some specific arguments.

        Parameters
        ----------
        g_probe : float | None, optional
            Total attenuation. Probe specific, also depends on frequency. The
            default is None.
        a_rack : float | None, optional
            Rack calibration slope in :math:`\mathrm{V/dBm}`. The default is
            None.
        b_rack : float | None, optional
            Rack calibration constant in :math:`\mathrm{dBm}`. The default is
            None.

        """
        super().__init__(*args, **kwargs)
        self._g_probe = g_probe
        self._a_rack, self._b_rack = a_rack, b_rack
=======
    @classmethod
    def ylabel(cls) -> str:
        """Label used for plots."""
        return r"Measured voltage [V]"
>>>>>>> cd56d563
<|MERGE_RESOLUTION|>--- conflicted
+++ resolved
@@ -8,7 +8,6 @@
 class FieldProbe(IElectricField):
     """A probe to measure electric field."""
 
-<<<<<<< HEAD
     def __init__(self,
                  *args,
                  g_probe: float | None = None,
@@ -33,9 +32,8 @@
         super().__init__(*args, **kwargs)
         self._g_probe = g_probe
         self._a_rack, self._b_rack = a_rack, b_rack
-=======
+
     @classmethod
     def ylabel(cls) -> str:
         """Label used for plots."""
-        return r"Measured voltage [V]"
->>>>>>> cd56d563
+        return r"Measured voltage [V]"